--- conflicted
+++ resolved
@@ -870,7 +870,6 @@
         sage: P = DiagonalAntisymmetricPolynomialRing(QQ, 3, 3, inert=1, antisymmetries = Partition([1,1,1]))
         sage: P
         Diagonal Antisymmetric Polynomial Ring with 3 rows of 3 variables and inert variables over Rational Field with antisymmetries ((0, 1, 2),)
-
     """
     def __init__(self, R, n, r, inert=0, antisymmetries=None):
         DiagonalPolynomialRing.__init__(self, R, n, r, inert=inert)
@@ -906,27 +905,8 @@
         """
         return self._antisymmetries
         
-<<<<<<< HEAD
-        EXAMPLES::
-            sage: mu = Partition([2,1])
-            sage: antisymmetries = antisymmetries_of_tableau(mu.initial_tableau())
-            sage: antisymmetries = tuple(tuple(a) for a in antisymmetries)
-            sage: P = DiagonalAntisymmetricPolynomialRing(QQ, 4, 3, antisymmetries = antisymmetries)
-            sage: x = P.variables()
-            sage: v = -x[0,0]^2*x[0,1] + x[0,0]*x[0,1]^2 + x[0,0]^2*x[0,2] - x[0,1]^2*x[0,2] - x[0,0]*x[0,2]^2 + x[0,1]*x[0,2]^2
-            sage: P.multi_polarization(v, [1,0,0], 1)
-                -2*x00*x01*x10 + x01^2*x10 + 2*x00*x02*x10 - x00^2*x11 + 2*x00*x01*x11 + x00^2*x12
-        """
-        antisymmetries = self._antisymmetries
-        result = super(DiagonalAntisymmetricPolynomialRing,self).multi_polarization(p,D,i2)
-        if antisymmetries and result:
-            # TODO: should this be instead "antisymmetric_normal"?
-            result = reduce_antisymmetric_normal(result, self._n, self._r+self._inert, antisymmetries)
-        return result
-=======
     def set_antisymmetries(self, antisymmetries):
         self._antisymmetries = antisymmetries
->>>>>>> 63b026de
         
     class Element(DiagonalPolynomialRing.Element):
         def antisymmetries(self):
